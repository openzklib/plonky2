--- conflicted
+++ resolved
@@ -12,15 +12,10 @@
 /// Placeholder value to indicate that a gate doesn't use a selector polynomial.
 pub(crate) const UNUSED_SELECTOR: usize = u32::MAX as usize;
 
-<<<<<<< HEAD
-#[derive(Debug, Clone, Eq, PartialEq, Serialize, Deserialize)]
-pub(crate) struct SelectorsInfo {
-=======
-#[derive(Debug, Clone, Eq, PartialEq)]
+#[derive(Clone, Debug, Deserialize, Eq, PartialEq, Serialize)]
 pub struct SelectorsInfo {
->>>>>>> 8ae36474
-    pub(crate) selector_indices: Vec<usize>,
-    pub(crate) groups: Vec<Range<usize>>,
+    pub selector_indices: Vec<usize>,
+    pub groups: Vec<Range<usize>>,
 }
 
 impl SelectorsInfo {
