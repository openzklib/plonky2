--- conflicted
+++ resolved
@@ -259,11 +259,7 @@
 }
 
 /// Circuit data required by the verifier, but not the prover.
-<<<<<<< HEAD
 #[derive(Clone, Debug, Eq, PartialEq, Serialize, Deserialize)]
-=======
-#[derive(Debug, Clone, Eq, PartialEq)]
->>>>>>> 8ae36474
 pub struct VerifierOnlyCircuitData<C: GenericConfig<D>, const D: usize> {
     /// A commitment to each constant polynomial and each permutation polynomial.
     pub constants_sigmas_cap: MerkleCap<C::F, C::Hasher>,
