--- conflicted
+++ resolved
@@ -327,19 +327,11 @@
     const DTH_ROOT: Self = Self(1041288259238279555);
 
     const EXT_MULTIPLICATIVE_GROUP_GENERATOR: [Self; 5] = [
-<<<<<<< HEAD
-        Self(1931274660132142120),
-        Self(1092386509894096633),
-        Self(1605533804202809407),
-        Self(14704369562396645516),
-        Self(1750907431983753016),
-=======
         Self(2899034827742553394),
         Self(13012057356839176729),
         Self(14593811582388663055),
         Self(7722900811313895436),
         Self(4557222484695340057),
->>>>>>> 72d13d0d
     ];
 
     const EXT_POWER_OF_TWO_GENERATOR: [Self; 5] = [
