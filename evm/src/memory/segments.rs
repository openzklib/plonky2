#[allow(dead_code)]
#[derive(Copy, Clone, Eq, PartialEq, Hash, Ord, PartialOrd, Debug)]
pub(crate) enum Segment {
    /// Contains EVM bytecode.
    Code = 0,
    /// The program stack.
    Stack = 1,
    /// Main memory, owned by the contract code.
    MainMemory = 2,
    /// Data passed to the current context by its caller.
    Calldata = 3,
    /// Data returned to the current context by its latest callee.
    Returndata = 4,
    /// A segment which contains a few fixed-size metadata fields, such as the caller's context, or the
    /// size of `CALLDATA` and `RETURNDATA`.
    GlobalMetadata = 5,
    ContextMetadata = 6,
    /// General purpose kernel memory, used by various kernel functions.
    /// In general, calling a helper function can result in this memory being clobbered.
    KernelGeneral = 7,
    /// Another segment for general purpose kernel use.
    KernelGeneral2 = 8,
    /// Segment to hold account code for opcodes like `CODESIZE, CODECOPY,...`.
    KernelAccountCode = 9,
    /// Contains normalized transaction fields; see `NormalizedTxnField`.
    TxnFields = 10,
    /// Contains the data field of a transaction.
    TxnData = 11,
    /// A buffer used to hold raw RLP data.
    RlpRaw = 12,
    /// Contains all trie data. Tries are stored as immutable, copy-on-write trees, so this is an
    /// append-only buffer. It is owned by the kernel, so it only lives on context 0.
    TrieData = 13,
    /// A buffer used to store the encodings of a branch node's children.
    TrieEncodedChild = 14,
    /// A buffer used to store the lengths of the encodings of a branch node's children.
<<<<<<< HEAD
    TrieEncodedChildLen = 14,
    /// A table of values 2^i for i=0..255 for use with shift
    /// instructions; initialised by `kernel/asm/shift.asm::init_shift_table()`.
    ShiftTable = 15,
=======
    TrieEncodedChildLen = 15,
>>>>>>> 0066f079
}

impl Segment {
    pub(crate) const COUNT: usize = 16;

    pub(crate) fn all() -> [Self; Self::COUNT] {
        [
            Self::Code,
            Self::Stack,
            Self::MainMemory,
            Self::Calldata,
            Self::Returndata,
            Self::GlobalMetadata,
            Self::ContextMetadata,
            Self::KernelGeneral,
            Self::KernelGeneral2,
            Self::KernelAccountCode,
            Self::TxnFields,
            Self::TxnData,
            Self::RlpRaw,
            Self::TrieData,
            Self::TrieEncodedChild,
            Self::TrieEncodedChildLen,
            Self::ShiftTable,
        ]
    }

    /// The variable name that gets passed into kernel assembly code.
    pub(crate) fn var_name(&self) -> &'static str {
        match self {
            Segment::Code => "SEGMENT_CODE",
            Segment::Stack => "SEGMENT_STACK",
            Segment::MainMemory => "SEGMENT_MAIN_MEMORY",
            Segment::Calldata => "SEGMENT_CALLDATA",
            Segment::Returndata => "SEGMENT_RETURNDATA",
            Segment::GlobalMetadata => "SEGMENT_GLOBAL_METADATA",
            Segment::ContextMetadata => "SEGMENT_CONTEXT_METADATA",
            Segment::KernelGeneral => "SEGMENT_KERNEL_GENERAL",
            Segment::KernelGeneral2 => "SEGMENT_KERNEL_GENERAL_2",
            Segment::KernelAccountCode => "SEGMENT_KERNEL_ACCOUNT_CODE",
            Segment::TxnFields => "SEGMENT_NORMALIZED_TXN",
            Segment::TxnData => "SEGMENT_TXN_DATA",
            Segment::RlpRaw => "SEGMENT_RLP_RAW",
            Segment::TrieData => "SEGMENT_TRIE_DATA",
            Segment::TrieEncodedChild => "SEGMENT_TRIE_ENCODED_CHILD",
            Segment::TrieEncodedChildLen => "SEGMENT_TRIE_ENCODED_CHILD_LEN",
            Segment::ShiftTable => "SEGMENT_SHIFT_TABLE",
        }
    }

    #[allow(dead_code)]
    pub(crate) fn bit_range(&self) -> usize {
        match self {
            Segment::Code => 8,
            Segment::Stack => 256,
            Segment::MainMemory => 8,
            Segment::Calldata => 8,
            Segment::Returndata => 8,
            Segment::GlobalMetadata => 256,
            Segment::ContextMetadata => 256,
            Segment::KernelGeneral => 256,
            Segment::KernelGeneral2 => 256,
            Segment::KernelAccountCode => 8,
            Segment::TxnFields => 256,
            Segment::TxnData => 256,
            Segment::RlpRaw => 8,
            Segment::TrieData => 256,
            Segment::TrieEncodedChild => 256,
            Segment::TrieEncodedChildLen => 6,
            Segment::ShiftTable => 256,
        }
    }
}<|MERGE_RESOLUTION|>--- conflicted
+++ resolved
@@ -34,14 +34,10 @@
     /// A buffer used to store the encodings of a branch node's children.
     TrieEncodedChild = 14,
     /// A buffer used to store the lengths of the encodings of a branch node's children.
-<<<<<<< HEAD
-    TrieEncodedChildLen = 14,
+    TrieEncodedChildLen = 15,
     /// A table of values 2^i for i=0..255 for use with shift
     /// instructions; initialised by `kernel/asm/shift.asm::init_shift_table()`.
-    ShiftTable = 15,
-=======
-    TrieEncodedChildLen = 15,
->>>>>>> 0066f079
+    ShiftTable = 16,
 }
 
 impl Segment {
