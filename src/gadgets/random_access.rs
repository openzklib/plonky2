--- conflicted
+++ resolved
@@ -5,42 +5,7 @@
 use crate::plonk::circuit_builder::CircuitBuilder;
 use crate::util::log2_strict;
 
-<<<<<<< HEAD
 impl<F: Extendable<D>, const D: usize> CircuitBuilder<F, D> {
-    /// Finds the last available random access gate with the given `vec_size` or add one if there aren't any.
-    /// Returns `(g,i)` such that there is a random access gate with the given `vec_size` at index
-    /// `g` and the gate's `i`-th random access is available.
-    fn find_random_access_gate(&mut self, vec_size: usize) -> (usize, usize) {
-        let (gate, i) = self
-            .free_random_access
-            .get(&vec_size)
-            .copied()
-            .unwrap_or_else(|| {
-                let gate = self.add_gate(
-                    RandomAccessGate::new_from_config(&self.config, vec_size),
-                    vec![],
-                );
-                (gate, 0)
-            });
-
-        // Update `free_random_access` with new values.
-        if i < RandomAccessGate::<F, D>::max_num_copies(
-            self.config.num_routed_wires,
-            self.config.num_wires,
-            vec_size,
-        ) - 1
-        {
-            self.free_random_access.insert(vec_size, (gate, i + 1));
-        } else {
-            self.free_random_access.remove(&vec_size);
-        }
-
-        (gate, i)
-    }
-
-=======
-impl<F: RichField + Extendable<D>, const D: usize> CircuitBuilder<F, D> {
->>>>>>> 357eea8d
     /// Checks that a `Target` matches a vector at a non-deterministic index.
     /// Note: `access_index` is not range-checked.
     pub fn random_access(&mut self, access_index: Target, claimed_element: Target, v: Vec<Target>) {
