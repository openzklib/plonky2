--- conflicted
+++ resolved
@@ -4,18 +4,11 @@
 use crate::iop::target::Target;
 use crate::plonk::circuit_builder::CircuitBuilder;
 
-<<<<<<< HEAD
 impl<F: Extendable<D>, const D: usize> CircuitBuilder<F, D> {
-    /// Interpolate a list of point/evaluation pairs at a given point.
-    /// Returns the evaluation of the interpolated polynomial at `evaluation_point`.
-    pub fn interpolate(
-=======
-impl<F: RichField + Extendable<D>, const D: usize> CircuitBuilder<F, D> {
     /// Interpolates a polynomial, whose points are a coset of the multiplicative subgroup with the
     /// given size, and whose values are given. Returns the evaluation of the interpolant at
     /// `evaluation_point`.
     pub fn interpolate_coset(
->>>>>>> b2264752
         &mut self,
         subgroup_bits: usize,
         coset_shift: Target,
@@ -72,12 +65,8 @@
 
         let homogeneous_points = points
             .iter()
-<<<<<<< HEAD
-            .map(|&(a, b)| (<FF as FieldExtension<2>>::from_basefield(a), b))
-=======
             .zip(values.iter())
-            .map(|(&a, &b)| (<FF as FieldExtension<4>>::from_basefield(a), b))
->>>>>>> b2264752
+            .map(|(&a, &b)| (<FF as FieldExtension<D>>::from_basefield(a), b))
             .collect::<Vec<_>>();
 
         let true_interpolant = interpolant(&homogeneous_points);
