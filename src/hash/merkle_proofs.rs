use anyhow::{ensure, Result};
use serde::{Deserialize, Serialize};

use crate::field::extension_field::Extendable;
use crate::field::field_types::RichField;
use crate::hash::hash_types::{HashOutTarget, MerkleCapTarget};
use crate::hash::hashing::SPONGE_WIDTH;
use crate::hash::merkle_tree::MerkleCap;
use crate::iop::target::{BoolTarget, Target};
use crate::plonk::circuit_builder::CircuitBuilder;
use crate::plonk::config::{AlgebraicHasher, Hasher};

#[derive(Clone, Debug, Serialize, Deserialize, Eq, PartialEq)]
#[serde(bound = "")]
pub struct MerkleProof<F: RichField, H: Hasher<F>> {
    /// The Merkle digest of each sibling subtree, staying from the bottommost layer.
    pub siblings: Vec<H::Hash>,
}

#[derive(Clone)]
pub struct MerkleProofTarget {
    /// The Merkle digest of each sibling subtree, staying from the bottommost layer.
    pub siblings: Vec<HashOutTarget>,
}

/// Verifies that the given leaf data is present at the given index in the Merkle tree with the
/// given cap.
pub(crate) fn verify_merkle_proof<F: RichField, H: Hasher<F>>(
    leaf_data: Vec<F>,
    leaf_index: usize,
    merkle_cap: &MerkleCap<F, H>,
    proof: &MerkleProof<F, H>,
) -> Result<()> {
    let mut index = leaf_index;
    let mut current_digest = H::hash(leaf_data, false);
    for &sibling_digest in proof.siblings.iter() {
        let bit = index & 1;
        index >>= 1;
        current_digest = if bit == 1 {
            H::two_to_one(sibling_digest, current_digest)
        } else {
            H::two_to_one(current_digest, sibling_digest)
        }
    }
    ensure!(
        current_digest == merkle_cap.0[index],
        "Invalid Merkle proof."
    );

    Ok(())
}

impl<F: RichField + Extendable<D>, const D: usize> CircuitBuilder<F, D> {
    /// Verifies that the given leaf data is present at the given index in the Merkle tree with the
    /// given cap. The index is given by it's little-endian bits.
<<<<<<< HEAD
    pub(crate) fn verify_merkle_proof<H: AlgebraicHasher<F>>(
=======
    #[cfg(test)]
    pub(crate) fn verify_merkle_proof(
>>>>>>> 68e3befc
        &mut self,
        leaf_data: Vec<Target>,
        leaf_index_bits: &[BoolTarget],
        merkle_cap: &MerkleCapTarget,
        proof: &MerkleProofTarget,
    ) {
        let zero = self.zero();
        let mut state: HashOutTarget = self.hash_or_noop::<H>(leaf_data);

        for (&bit, &sibling) in leaf_index_bits.iter().zip(&proof.siblings) {
            let mut perm_inputs = [zero; SPONGE_WIDTH];
            perm_inputs[..4].copy_from_slice(&state.elements);
            perm_inputs[4..8].copy_from_slice(&sibling.elements);
            let outputs = self.permute_swapped::<H>(perm_inputs, bit);
            state = HashOutTarget::from_vec(outputs[0..4].to_vec());
        }

        let index = self.le_sum(leaf_index_bits[proof.siblings.len()..].to_vec().into_iter());

        for i in 0..4 {
            self.random_access(
                index,
                state.elements[i],
                merkle_cap.0.iter().map(|h| h.elements[i]).collect(),
            );
        }
    }

    /// Same as `verify_merkle_proof` but with the final "cap index" as extra parameter.
    pub(crate) fn verify_merkle_proof_with_cap_index<H: AlgebraicHasher<F>>(
        &mut self,
        leaf_data: Vec<Target>,
        leaf_index_bits: &[BoolTarget],
        cap_index: Target,
        merkle_cap: &MerkleCapTarget,
        proof: &MerkleProofTarget,
    ) {
        let zero = self.zero();
<<<<<<< HEAD
        let mut state: HashOutTarget = self.hash_or_noop::<H>(leaf_data);
=======
        let mut state = self.hash_or_noop(leaf_data);
>>>>>>> 68e3befc

        for (&bit, &sibling) in leaf_index_bits.iter().zip(&proof.siblings) {
            let mut perm_inputs = [zero; SPONGE_WIDTH];
            perm_inputs[..4].copy_from_slice(&state.elements);
            perm_inputs[4..8].copy_from_slice(&sibling.elements);
            let perm_outs = self.permute_swapped::<H>(perm_inputs, bit);
            let hash_outs = perm_outs[0..4].try_into().unwrap();
            state = HashOutTarget {
                elements: hash_outs,
            };
        }

        for i in 0..4 {
            self.random_access(
                cap_index,
                state.elements[i],
                merkle_cap.0.iter().map(|h| h.elements[i]).collect(),
            );
        }
    }

    pub fn connect_hashes(&mut self, x: HashOutTarget, y: HashOutTarget) {
        for i in 0..4 {
            self.connect(x.elements[i], y.elements[i]);
        }
    }
}

#[cfg(test)]
mod tests {
    use anyhow::Result;
    use rand::{thread_rng, Rng};

    use super::*;
<<<<<<< HEAD
    use crate::field::field_types::Field;
=======
>>>>>>> 68e3befc
    use crate::field::goldilocks_field::GoldilocksField;
    use crate::hash::merkle_tree::MerkleTree;
    use crate::iop::witness::{PartialWitness, Witness};
    use crate::plonk::circuit_builder::CircuitBuilder;
    use crate::plonk::circuit_data::CircuitConfig;
    use crate::plonk::config::{GenericConfig, PoseidonGoldilocksConfig};
    use crate::plonk::verifier::verify;

    fn random_data<F: Field>(n: usize, k: usize) -> Vec<Vec<F>> {
        (0..n).map(|_| F::rand_vec(k)).collect()
    }

    #[test]
    fn test_recursive_merkle_proof() -> Result<()> {
<<<<<<< HEAD
        const D: usize = 2;
        type C = PoseidonGoldilocksConfig;
        type F = <C as GenericConfig<D>>::F;
=======
        type F = GoldilocksField;
>>>>>>> 68e3befc
        let config = CircuitConfig::standard_recursion_config();
        let mut pw = PartialWitness::new();
        let mut builder = CircuitBuilder::<F, D>::new(config);

        let log_n = 8;
        let n = 1 << log_n;
        let cap_height = 1;
        let leaves = random_data::<F>(n, 7);
        let tree = MerkleTree::<F, <C as GenericConfig<D>>::Hasher>::new(leaves, cap_height);
        let i: usize = thread_rng().gen_range(0..n);
        let proof = tree.prove(i);

        let proof_t = MerkleProofTarget {
            siblings: builder.add_virtual_hashes(proof.siblings.len()),
        };
        for i in 0..proof.siblings.len() {
            pw.set_hash_target(proof_t.siblings[i], proof.siblings[i]);
        }

        let cap_t = builder.add_virtual_cap(cap_height);
        pw.set_cap_target(&cap_t, &tree.cap);

        let i_c = builder.constant(F::from_canonical_usize(i));
        let i_bits = builder.split_le(i_c, log_n);

        let data = builder.add_virtual_targets(tree.leaves[i].len());
        for j in 0..data.len() {
            pw.set_target(data[j], tree.leaves[i][j]);
        }

        builder.verify_merkle_proof::<<C as GenericConfig<D>>::InnerHasher>(
            data, &i_bits, &cap_t, &proof_t,
        );

        let data = builder.build::<C>();
        let proof = data.prove(pw)?;

        verify(proof, &data.verifier_only, &data.common)
    }
}<|MERGE_RESOLUTION|>--- conflicted
+++ resolved
@@ -53,12 +53,8 @@
 impl<F: RichField + Extendable<D>, const D: usize> CircuitBuilder<F, D> {
     /// Verifies that the given leaf data is present at the given index in the Merkle tree with the
     /// given cap. The index is given by it's little-endian bits.
-<<<<<<< HEAD
+    #[cfg(test)]
     pub(crate) fn verify_merkle_proof<H: AlgebraicHasher<F>>(
-=======
-    #[cfg(test)]
-    pub(crate) fn verify_merkle_proof(
->>>>>>> 68e3befc
         &mut self,
         leaf_data: Vec<Target>,
         leaf_index_bits: &[BoolTarget],
@@ -97,11 +93,7 @@
         proof: &MerkleProofTarget,
     ) {
         let zero = self.zero();
-<<<<<<< HEAD
         let mut state: HashOutTarget = self.hash_or_noop::<H>(leaf_data);
-=======
-        let mut state = self.hash_or_noop(leaf_data);
->>>>>>> 68e3befc
 
         for (&bit, &sibling) in leaf_index_bits.iter().zip(&proof.siblings) {
             let mut perm_inputs = [zero; SPONGE_WIDTH];
@@ -136,10 +128,8 @@
     use rand::{thread_rng, Rng};
 
     use super::*;
-<<<<<<< HEAD
     use crate::field::field_types::Field;
-=======
->>>>>>> 68e3befc
+    use crate::field::goldilocks_field::GoldilocksField;
     use crate::field::goldilocks_field::GoldilocksField;
     use crate::hash::merkle_tree::MerkleTree;
     use crate::iop::witness::{PartialWitness, Witness};
@@ -154,13 +144,11 @@
 
     #[test]
     fn test_recursive_merkle_proof() -> Result<()> {
-<<<<<<< HEAD
+        type F = GoldilocksField;
+        let config = CircuitConfig::standard_recursion_config();
         const D: usize = 2;
         type C = PoseidonGoldilocksConfig;
         type F = <C as GenericConfig<D>>::F;
-=======
-        type F = GoldilocksField;
->>>>>>> 68e3befc
         let config = CircuitConfig::standard_recursion_config();
         let mut pw = PartialWitness::new();
         let mut builder = CircuitBuilder::<F, D>::new(config);
