--- conflicted
+++ resolved
@@ -187,13 +187,10 @@
 
     #[test]
     fn eval_fns() -> Result<()> {
-<<<<<<< HEAD
+        test_eval_fns::<GoldilocksField, _, 4>(BaseSumGate::<6>::new(11))
         const D: usize = 2;
         type C = PoseidonGoldilocksConfig;
         type F = <C as GenericConfig<D>>::F;
         test_eval_fns::<F, C, _, D>(BaseSumGate::<6>::new(11))
-=======
-        test_eval_fns::<GoldilocksField, _, 4>(BaseSumGate::<6>::new(11))
->>>>>>> 68e3befc
     }
 }