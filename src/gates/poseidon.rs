--- conflicted
+++ resolved
@@ -5,10 +5,8 @@
 use crate::field::field_types::{Field, RichField};
 use crate::gates::gate::Gate;
 use crate::gates::poseidon_mds::PoseidonMdsGate;
-<<<<<<< HEAD
+use crate::gates::poseidon_mds::PoseidonMdsGate;
 use crate::hash::hashing::SPONGE_WIDTH;
-=======
->>>>>>> 68e3befc
 use crate::hash::poseidon;
 use crate::hash::poseidon::Poseidon;
 use crate::iop::generator::{GeneratedValues, SimpleGenerator, WitnessGenerator};
@@ -24,29 +22,11 @@
 /// It has a flag which can be used to swap the first four inputs with the next four, for ordering
 /// sibling digests.
 #[derive(Debug)]
-<<<<<<< HEAD
-pub struct PoseidonGate<F: RichField + Extendable<D>, const D: usize> {
+pub struct PoseidonGate<F:  Extendable<D>, const D: usize> {
     _phantom: PhantomData<F>,
 }
 
-impl<F: RichField + Extendable<D>, const D: usize> PoseidonGate<F, D> {
-=======
-pub struct PoseidonGate<
-    F: RichField + Extendable<D> + Poseidon<WIDTH>,
-    const D: usize,
-    const WIDTH: usize,
-> where
-    [(); WIDTH - 1]:,
-{
-    _phantom: PhantomData<F>,
-}
-
-impl<F: RichField + Extendable<D> + Poseidon<WIDTH>, const D: usize, const WIDTH: usize>
-    PoseidonGate<F, D, WIDTH>
-where
-    [(); WIDTH - 1]:,
-{
->>>>>>> 68e3befc
+impl<F:  Extendable<D>, const D: usize> PoseidonGate<F, D> {
     pub fn new() -> Self {
         PoseidonGate {
             _phantom: PhantomData,
@@ -85,13 +65,10 @@
             "First round S-box inputs are not stored as wires"
         );
         debug_assert!(round < poseidon::HALF_N_FULL_ROUNDS);
-<<<<<<< HEAD
         debug_assert!(i < SPONGE_WIDTH);
         2 * SPONGE_WIDTH + 1 + SPONGE_WIDTH * round + i
-=======
         debug_assert!(i < WIDTH);
         Self::START_FULL_0 + WIDTH * (round - 1) + i
->>>>>>> 68e3befc
     }
 
     const START_PARTIAL: usize = Self::START_FULL_0 + WIDTH * (poseidon::HALF_N_FULL_ROUNDS - 1);
@@ -99,11 +76,7 @@
     /// A wire which stores the input of the S-box of the `round`-th round of the partial rounds.
     fn wire_partial_sbox(round: usize) -> usize {
         debug_assert!(round < poseidon::N_PARTIAL_ROUNDS);
-<<<<<<< HEAD
-        2 * SPONGE_WIDTH + 1 + SPONGE_WIDTH * poseidon::HALF_N_FULL_ROUNDS + round
-=======
         Self::START_PARTIAL + round
->>>>>>> 68e3befc
     }
 
     const START_FULL_1: usize = Self::START_PARTIAL + poseidon::N_PARTIAL_ROUNDS;
@@ -112,33 +85,18 @@
     /// of full rounds.
     fn wire_full_sbox_1(round: usize, i: usize) -> usize {
         debug_assert!(round < poseidon::HALF_N_FULL_ROUNDS);
-<<<<<<< HEAD
         debug_assert!(i < SPONGE_WIDTH);
         2 * SPONGE_WIDTH
             + 1
             + SPONGE_WIDTH * (poseidon::HALF_N_FULL_ROUNDS + round)
             + poseidon::N_PARTIAL_ROUNDS
             + i
-=======
         debug_assert!(i < WIDTH);
         Self::START_FULL_1 + WIDTH * round + i
->>>>>>> 68e3befc
     }
 
     /// End of wire indices, exclusive.
     fn end() -> usize {
-<<<<<<< HEAD
-        2 * SPONGE_WIDTH
-            + 1
-            + SPONGE_WIDTH * poseidon::N_FULL_ROUNDS_TOTAL
-            + poseidon::N_PARTIAL_ROUNDS
-    }
-}
-
-impl<F: RichField + Extendable<D>, const D: usize> Gate<F, D> for PoseidonGate<F, D> {
-    fn id(&self) -> String {
-        format!("{:?}<SPONGE_WIDTH={}>", self, SPONGE_WIDTH)
-=======
         Self::START_FULL_1 + WIDTH * poseidon::HALF_N_FULL_ROUNDS
     }
 }
@@ -150,7 +108,6 @@
 {
     fn id(&self) -> String {
         format!("{:?}<WIDTH={}>", self, WIDTH)
->>>>>>> 68e3befc
     }
 
     fn eval_unfiltered(&self, vars: EvaluationVars<F, D>) -> Vec<F::Extension> {
@@ -160,11 +117,7 @@
         let swap = vars.local_wires[Self::WIRE_SWAP];
         constraints.push(swap * (swap - F::Extension::ONE));
 
-<<<<<<< HEAD
-        let mut state = Vec::with_capacity(SPONGE_WIDTH);
-=======
         // Assert that each delta wire is set properly: `delta_i = swap * (rhs - lhs)`.
->>>>>>> 68e3befc
         for i in 0..4 {
             let input_lhs = vars.local_wires[Self::wire_input(i)];
             let input_rhs = vars.local_wires[Self::wire_input(i + 4)];
@@ -181,29 +134,14 @@
             state[i] = vars.local_wires[input_lhs] + delta_i;
             state[i + 4] = vars.local_wires[input_rhs] - delta_i;
         }
-<<<<<<< HEAD
-        for i in 8..SPONGE_WIDTH {
-            state.push(vars.local_wires[i]);
-        }
-
-        let mut state: [F::Extension; SPONGE_WIDTH] = state.try_into().unwrap();
-=======
         for i in 8..WIDTH {
             state[i] = vars.local_wires[Self::wire_input(i)];
         }
 
->>>>>>> 68e3befc
         let mut round_ctr = 0;
 
         // First set of full rounds.
         for r in 0..poseidon::HALF_N_FULL_ROUNDS {
-<<<<<<< HEAD
-            <F as Poseidon>::constant_layer_field(&mut state, round_ctr);
-            for i in 0..SPONGE_WIDTH {
-                let sbox_in = vars.local_wires[Self::wire_full_sbox_0(r, i)];
-                constraints.push(state[i] - sbox_in);
-                state[i] = sbox_in;
-=======
             <F as Poseidon<WIDTH>>::constant_layer_field(&mut state, round_ctr);
             if r != 0 {
                 for i in 0..WIDTH {
@@ -211,7 +149,6 @@
                     constraints.push(state[i] - sbox_in);
                     state[i] = sbox_in;
                 }
->>>>>>> 68e3befc
             }
             <F as Poseidon>::sbox_layer_field(&mut state);
             state = <F as Poseidon>::mds_layer_field(&state);
@@ -219,20 +156,16 @@
         }
 
         // Partial rounds.
-<<<<<<< HEAD
-        <F as Poseidon>::partial_first_constant_layer(&mut state);
-        state = <F as Poseidon>::mds_partial_layer_init(&mut state);
-=======
         <F as Poseidon<WIDTH>>::partial_first_constant_layer(&mut state);
         state = <F as Poseidon<WIDTH>>::mds_partial_layer_init(&state);
->>>>>>> 68e3befc
         for r in 0..(poseidon::N_PARTIAL_ROUNDS - 1) {
             let sbox_in = vars.local_wires[Self::wire_partial_sbox(r)];
             constraints.push(state[0] - sbox_in);
-            state[0] = <F as Poseidon>::sbox_monomial(sbox_in);
-            state[0] +=
-                F::Extension::from_canonical_u64(<F as Poseidon>::FAST_PARTIAL_ROUND_CONSTANTS[r]);
-            state = <F as Poseidon>::mds_partial_layer_fast_field(&state, r);
+            state[0] = <F as Poseidon<WIDTH>>::sbox_monomial(sbox_in);
+            state[0] += F::Extension::from_canonical_u64(
+                <F as Poseidon<WIDTH>>::FAST_PARTIAL_ROUND_CONSTANTS[r],
+            );
+            state = <F as Poseidon<WIDTH>>::mds_partial_layer_fast_field(&state, r);
         }
         let sbox_in = vars.local_wires[Self::wire_partial_sbox(poseidon::N_PARTIAL_ROUNDS - 1)];
         constraints.push(state[0] - sbox_in);
@@ -268,11 +201,7 @@
         let swap = vars.local_wires[Self::WIRE_SWAP];
         constraints.push(swap * swap.sub_one());
 
-<<<<<<< HEAD
-        let mut state = Vec::with_capacity(SPONGE_WIDTH);
-=======
         // Assert that each delta wire is set properly: `delta_i = swap * (rhs - lhs)`.
->>>>>>> 68e3befc
         for i in 0..4 {
             let input_lhs = vars.local_wires[Self::wire_input(i)];
             let input_rhs = vars.local_wires[Self::wire_input(i + 4)];
@@ -289,29 +218,14 @@
             state[i] = vars.local_wires[input_lhs] + delta_i;
             state[i + 4] = vars.local_wires[input_rhs] - delta_i;
         }
-<<<<<<< HEAD
-        for i in 8..SPONGE_WIDTH {
-            state.push(vars.local_wires[i]);
-        }
-
-        let mut state: [F; SPONGE_WIDTH] = state.try_into().unwrap();
-=======
         for i in 8..WIDTH {
             state[i] = vars.local_wires[Self::wire_input(i)];
         }
 
->>>>>>> 68e3befc
         let mut round_ctr = 0;
 
         // First set of full rounds.
         for r in 0..poseidon::HALF_N_FULL_ROUNDS {
-<<<<<<< HEAD
-            <F as Poseidon>::constant_layer(&mut state, round_ctr);
-            for i in 0..SPONGE_WIDTH {
-                let sbox_in = vars.local_wires[Self::wire_full_sbox_0(r, i)];
-                constraints.push(state[i] - sbox_in);
-                state[i] = sbox_in;
-=======
             <F as Poseidon<WIDTH>>::constant_layer(&mut state, round_ctr);
             if r != 0 {
                 for i in 0..WIDTH {
@@ -319,7 +233,6 @@
                     constraints.push(state[i] - sbox_in);
                     state[i] = sbox_in;
                 }
->>>>>>> 68e3befc
             }
             <F as Poseidon>::sbox_layer(&mut state);
             state = <F as Poseidon>::mds_layer(&state);
@@ -327,13 +240,8 @@
         }
 
         // Partial rounds.
-<<<<<<< HEAD
-        <F as Poseidon>::partial_first_constant_layer(&mut state);
-        state = <F as Poseidon>::mds_partial_layer_init(&mut state);
-=======
         <F as Poseidon<WIDTH>>::partial_first_constant_layer(&mut state);
         state = <F as Poseidon<WIDTH>>::mds_partial_layer_init(&state);
->>>>>>> 68e3befc
         for r in 0..(poseidon::N_PARTIAL_ROUNDS - 1) {
             let sbox_in = vars.local_wires[Self::wire_partial_sbox(r)];
             constraints.push(state[0] - sbox_in);
@@ -374,11 +282,7 @@
     ) -> Vec<ExtensionTarget<D>> {
         // The naive method is more efficient if we have enough routed wires for PoseidonMdsGate.
         let use_mds_gate =
-<<<<<<< HEAD
-            builder.config.num_routed_wires >= PoseidonMdsGate::<F, D>::new().num_wires();
-=======
             builder.config.num_routed_wires >= PoseidonMdsGate::<F, D, WIDTH>::new().num_wires();
->>>>>>> 68e3befc
 
         let mut constraints = Vec::with_capacity(self.num_constraints());
 
@@ -386,31 +290,6 @@
         let swap = vars.local_wires[Self::WIRE_SWAP];
         constraints.push(builder.mul_sub_extension(swap, swap, swap));
 
-<<<<<<< HEAD
-        let mut state = Vec::with_capacity(SPONGE_WIDTH);
-        // We need to compute both `if swap {b} else {a}` and `if swap {a} else {b}`.
-        // We will arithmetize them as
-        //     swap (b - a) + a
-        //     -swap (b - a) + b
-        // so that `b - a` can be used for both.
-        let mut state_first_4 = vec![];
-        let mut state_next_4 = vec![];
-        for i in 0..4 {
-            let a = vars.local_wires[i];
-            let b = vars.local_wires[i + 4];
-            let delta = builder.sub_extension(b, a);
-            state_first_4.push(builder.mul_add_extension(swap, delta, a));
-            state_next_4.push(builder.arithmetic_extension(F::NEG_ONE, F::ONE, swap, delta, b));
-        }
-
-        state.extend(state_first_4);
-        state.extend(state_next_4);
-        for i in 8..SPONGE_WIDTH {
-            state.push(vars.local_wires[i]);
-        }
-
-        let mut state: [ExtensionTarget<D>; SPONGE_WIDTH] = state.try_into().unwrap();
-=======
         // Assert that each delta wire is set properly: `delta_i = swap * (rhs - lhs)`.
         for i in 0..4 {
             let input_lhs = vars.local_wires[Self::wire_input(i)];
@@ -433,18 +312,11 @@
             state[i] = vars.local_wires[Self::wire_input(i)];
         }
 
->>>>>>> 68e3befc
+        let mut state: [ExtensionTarget<D>; WIDTH] = state.try_into().unwrap();
         let mut round_ctr = 0;
 
         // First set of full rounds.
         for r in 0..poseidon::HALF_N_FULL_ROUNDS {
-<<<<<<< HEAD
-            <F as Poseidon>::constant_layer_recursive(builder, &mut state, round_ctr);
-            for i in 0..SPONGE_WIDTH {
-                let sbox_in = vars.local_wires[Self::wire_full_sbox_0(r, i)];
-                constraints.push(builder.sub_extension(state[i], sbox_in));
-                state[i] = sbox_in;
-=======
             <F as Poseidon<WIDTH>>::constant_layer_recursive(builder, &mut state, round_ctr);
             if r != 0 {
                 for i in 0..WIDTH {
@@ -452,42 +324,15 @@
                     constraints.push(builder.sub_extension(state[i], sbox_in));
                     state[i] = sbox_in;
                 }
->>>>>>> 68e3befc
-            }
-            <F as Poseidon>::sbox_layer_recursive(builder, &mut state);
-            state = <F as Poseidon>::mds_layer_recursive(builder, &state);
+            }
+            <F as Poseidon<WIDTH>>::sbox_layer_recursive(builder, &mut state);
+            state = <F as Poseidon<WIDTH>>::mds_layer_recursive(builder, &state);
             round_ctr += 1;
         }
 
         // Partial rounds.
         if use_mds_gate {
             for r in 0..poseidon::N_PARTIAL_ROUNDS {
-<<<<<<< HEAD
-                <F as Poseidon>::constant_layer_recursive(builder, &mut state, round_ctr);
-                let sbox_in = vars.local_wires[Self::wire_partial_sbox(r)];
-                constraints.push(builder.sub_extension(state[0], sbox_in));
-                state[0] = <F as Poseidon>::sbox_monomial_recursive(builder, sbox_in);
-                state = <F as Poseidon>::mds_layer_recursive(builder, &state);
-                round_ctr += 1;
-            }
-        } else {
-            <F as Poseidon>::partial_first_constant_layer_recursive(builder, &mut state);
-            state = <F as Poseidon>::mds_partial_layer_init_recursive(builder, &mut state);
-            for r in 0..(poseidon::N_PARTIAL_ROUNDS - 1) {
-                let sbox_in = vars.local_wires[Self::wire_partial_sbox(r)];
-                constraints.push(builder.sub_extension(state[0], sbox_in));
-                state[0] = <F as Poseidon>::sbox_monomial_recursive(builder, sbox_in);
-                state[0] = builder.add_const_extension(
-                    state[0],
-                    F::from_canonical_u64(<F as Poseidon>::FAST_PARTIAL_ROUND_CONSTANTS[r]),
-                );
-                state = <F as Poseidon>::mds_partial_layer_fast_recursive(builder, &state, r);
-            }
-            let sbox_in = vars.local_wires[Self::wire_partial_sbox(poseidon::N_PARTIAL_ROUNDS - 1)];
-            constraints.push(builder.sub_extension(state[0], sbox_in));
-            state[0] = <F as Poseidon>::sbox_monomial_recursive(builder, sbox_in);
-            state = <F as Poseidon>::mds_partial_layer_fast_recursive(
-=======
                 <F as Poseidon<WIDTH>>::constant_layer_recursive(builder, &mut state, round_ctr);
                 let sbox_in = vars.local_wires[Self::wire_partial_sbox(r)];
                 constraints.push(builder.sub_extension(state[0], sbox_in));
@@ -513,7 +358,6 @@
             constraints.push(builder.sub_extension(state[0], sbox_in));
             state[0] = <F as Poseidon<WIDTH>>::sbox_monomial_recursive(builder, sbox_in);
             state = <F as Poseidon<WIDTH>>::mds_partial_layer_fast_recursive(
->>>>>>> 68e3befc
                 builder,
                 &state,
                 poseidon::N_PARTIAL_ROUNDS - 1,
@@ -567,18 +411,11 @@
     }
 
     fn num_constraints(&self) -> usize {
-<<<<<<< HEAD
-        SPONGE_WIDTH * poseidon::N_FULL_ROUNDS_TOTAL + poseidon::N_PARTIAL_ROUNDS + SPONGE_WIDTH + 1
-=======
         WIDTH * (poseidon::N_FULL_ROUNDS_TOTAL - 1) + poseidon::N_PARTIAL_ROUNDS + WIDTH + 1 + 4
->>>>>>> 68e3befc
     }
 }
 
 #[derive(Debug)]
-<<<<<<< HEAD
-struct PoseidonGenerator<F: RichField + Extendable<D> + Poseidon, const D: usize> {
-=======
 struct PoseidonGenerator<
     F: RichField + Extendable<D> + Poseidon<WIDTH>,
     const D: usize,
@@ -586,25 +423,19 @@
 > where
     [(); WIDTH - 1]:,
 {
->>>>>>> 68e3befc
     gate_index: usize,
     _phantom: PhantomData<F>,
 }
 
-<<<<<<< HEAD
-impl<F: RichField + Extendable<D> + Poseidon, const D: usize> SimpleGenerator<F>
-    for PoseidonGenerator<F, D>
-=======
 impl<F: RichField + Extendable<D> + Poseidon<WIDTH>, const D: usize, const WIDTH: usize>
     SimpleGenerator<F> for PoseidonGenerator<F, D, WIDTH>
 where
     [(); WIDTH - 1]:,
->>>>>>> 68e3befc
 {
     fn dependencies(&self) -> Vec<Target> {
-        (0..SPONGE_WIDTH)
-            .map(|i| PoseidonGate::<F, D>::wire_input(i))
-            .chain(Some(PoseidonGate::<F, D>::WIRE_SWAP))
+        (0..WIDTH)
+            .map(|i| PoseidonGate::<F, D, WIDTH>::wire_input(i))
+            .chain(Some(PoseidonGate::<F, D, WIDTH>::WIRE_SWAP))
             .map(|input| Target::wire(self.gate_index, input))
             .collect()
     }
@@ -615,27 +446,11 @@
             input,
         };
 
-<<<<<<< HEAD
-        let mut state = (0..SPONGE_WIDTH)
-            .map(|i| {
-                witness.get_wire(Wire {
-                    gate: self.gate_index,
-                    input: PoseidonGate::<F, D>::wire_input(i),
-                })
-            })
-            .collect::<Vec<_>>();
-
-        let swap_value = witness.get_wire(Wire {
-            gate: self.gate_index,
-            input: PoseidonGate::<F, D>::WIRE_SWAP,
-        });
-=======
         let mut state = (0..WIDTH)
             .map(|i| witness.get_wire(local_wire(PoseidonGate::<F, D, WIDTH>::wire_input(i))))
             .collect::<Vec<_>>();
 
         let swap_value = witness.get_wire(local_wire(PoseidonGate::<F, D, WIDTH>::WIRE_SWAP));
->>>>>>> 68e3befc
         debug_assert!(swap_value == F::ZERO || swap_value == F::ONE);
 
         for i in 0..4 {
@@ -652,18 +467,10 @@
             }
         }
 
-        let mut state: [F; SPONGE_WIDTH] = state.try_into().unwrap();
+        let mut state: [F; WIDTH] = state.try_into().unwrap();
         let mut round_ctr = 0;
 
         for r in 0..poseidon::HALF_N_FULL_ROUNDS {
-<<<<<<< HEAD
-            <F as Poseidon>::constant_layer_field(&mut state, round_ctr);
-            for i in 0..SPONGE_WIDTH {
-                out_buffer.set_wire(
-                    local_wire(PoseidonGate::<F, D>::wire_full_sbox_0(r, i)),
-                    state[i],
-                );
-=======
             <F as Poseidon<WIDTH>>::constant_layer_field(&mut state, round_ctr);
             if r != 0 {
                 for i in 0..WIDTH {
@@ -672,55 +479,55 @@
                         state[i],
                     );
                 }
->>>>>>> 68e3befc
-            }
-            <F as Poseidon>::sbox_layer_field(&mut state);
-            state = <F as Poseidon>::mds_layer_field(&state);
-            round_ctr += 1;
-        }
-
-<<<<<<< HEAD
-        <F as Poseidon>::partial_first_constant_layer(&mut state);
-        state = <F as Poseidon>::mds_partial_layer_init(&mut state);
-=======
+            }
+            <F as Poseidon<WIDTH>>::sbox_layer_field(&mut state);
+            state = <F as Poseidon<WIDTH>>::mds_layer_field(&state);
+            round_ctr += 1;
+        }
+
         <F as Poseidon<WIDTH>>::partial_first_constant_layer(&mut state);
         state = <F as Poseidon<WIDTH>>::mds_partial_layer_init(&state);
->>>>>>> 68e3befc
         for r in 0..(poseidon::N_PARTIAL_ROUNDS - 1) {
             out_buffer.set_wire(
-                local_wire(PoseidonGate::<F, D>::wire_partial_sbox(r)),
+                local_wire(PoseidonGate::<F, D, WIDTH>::wire_partial_sbox(r)),
                 state[0],
             );
-            state[0] = <F as Poseidon>::sbox_monomial(state[0]);
-            state[0] += F::from_canonical_u64(<F as Poseidon>::FAST_PARTIAL_ROUND_CONSTANTS[r]);
-            state = <F as Poseidon>::mds_partial_layer_fast_field(&state, r);
+            state[0] = <F as Poseidon<WIDTH>>::sbox_monomial(state[0]);
+            state[0] +=
+                F::from_canonical_u64(<F as Poseidon<WIDTH>>::FAST_PARTIAL_ROUND_CONSTANTS[r]);
+            state = <F as Poseidon<WIDTH>>::mds_partial_layer_fast_field(&state, r);
         }
         out_buffer.set_wire(
-            local_wire(PoseidonGate::<F, D>::wire_partial_sbox(
+            local_wire(PoseidonGate::<F, D, WIDTH>::wire_partial_sbox(
                 poseidon::N_PARTIAL_ROUNDS - 1,
             )),
             state[0],
         );
-        state[0] = <F as Poseidon>::sbox_monomial(state[0]);
-        state =
-            <F as Poseidon>::mds_partial_layer_fast_field(&state, poseidon::N_PARTIAL_ROUNDS - 1);
+        state[0] = <F as Poseidon<WIDTH>>::sbox_monomial(state[0]);
+        state = <F as Poseidon<WIDTH>>::mds_partial_layer_fast_field(
+            &state,
+            poseidon::N_PARTIAL_ROUNDS - 1,
+        );
         round_ctr += poseidon::N_PARTIAL_ROUNDS;
 
         for r in 0..poseidon::HALF_N_FULL_ROUNDS {
-            <F as Poseidon>::constant_layer_field(&mut state, round_ctr);
-            for i in 0..SPONGE_WIDTH {
+            <F as Poseidon<WIDTH>>::constant_layer_field(&mut state, round_ctr);
+            for i in 0..WIDTH {
                 out_buffer.set_wire(
-                    local_wire(PoseidonGate::<F, D>::wire_full_sbox_1(r, i)),
+                    local_wire(PoseidonGate::<F, D, WIDTH>::wire_full_sbox_1(r, i)),
                     state[i],
                 );
             }
-            <F as Poseidon>::sbox_layer_field(&mut state);
-            state = <F as Poseidon>::mds_layer_field(&state);
-            round_ctr += 1;
-        }
-
-        for i in 0..SPONGE_WIDTH {
-            out_buffer.set_wire(local_wire(PoseidonGate::<F, D>::wire_output(i)), state[i]);
+            <F as Poseidon<WIDTH>>::sbox_layer_field(&mut state);
+            state = <F as Poseidon<WIDTH>>::mds_layer_field(&state);
+            round_ctr += 1;
+        }
+
+        for i in 0..WIDTH {
+            out_buffer.set_wire(
+                local_wire(PoseidonGate::<F, D, WIDTH>::wire_output(i)),
+                state[i],
+            );
         }
     }
 }
@@ -767,13 +574,9 @@
 
     #[test]
     fn generated_output() {
-<<<<<<< HEAD
         const D: usize = 2;
         type C = PoseidonGoldilocksConfig;
         type F = <C as GenericConfig<D>>::F;
-=======
-        type F = GoldilocksField;
->>>>>>> 68e3befc
         const WIDTH: usize = 12;
 
         let config = CircuitConfig {
@@ -821,26 +624,16 @@
     #[test]
     fn low_degree() {
         type F = GoldilocksField;
-<<<<<<< HEAD
         let gate = PoseidonGate::<F, 4>::new();
-=======
-        let gate = PoseidonGate::<F, 4, SPONGE_WIDTH>::new();
->>>>>>> 68e3befc
         test_low_degree(gate)
     }
 
     #[test]
     fn eval_fns() -> Result<()> {
-<<<<<<< HEAD
         const D: usize = 2;
         type C = PoseidonGoldilocksConfig;
         type F = <C as GenericConfig<D>>::F;
         let gate = PoseidonGate::<F, 2>::new();
         test_eval_fns::<F, C, _, D>(gate)
-=======
-        type F = GoldilocksField;
-        let gate = PoseidonGate::<F, 4, SPONGE_WIDTH>::new();
-        test_eval_fns(gate)
->>>>>>> 68e3befc
     }
 }