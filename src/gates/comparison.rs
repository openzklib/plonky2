--- conflicted
+++ resolved
@@ -498,10 +498,7 @@
     use anyhow::Result;
     use rand::Rng;
 
-<<<<<<< HEAD
-=======
     use crate::field::extension_field::quartic::QuarticExtension;
->>>>>>> 68e3befc
     use crate::field::field_types::{Field, PrimeField};
     use crate::field::goldilocks_field::GoldilocksField;
     use crate::gates::comparison::ComparisonGate;
@@ -557,25 +554,19 @@
         type C = PoseidonGoldilocksConfig;
         type F = <C as GenericConfig<D>>::F;
 
-<<<<<<< HEAD
+        test_eval_fns::<GoldilocksField, _, 4>(ComparisonGate::<_, 4>::new(num_bits, num_chunks))
         test_eval_fns::<F, C, _, D>(ComparisonGate::<_, 2>::new(num_bits, num_chunks))
-=======
-        test_eval_fns::<GoldilocksField, _, 4>(ComparisonGate::<_, 4>::new(num_bits, num_chunks))
->>>>>>> 68e3befc
     }
 
     #[test]
     fn test_gate_constraint() {
-<<<<<<< HEAD
+        type F = GoldilocksField;
+        type FF = QuarticExtension<GoldilocksField>;
+        const D: usize = 4;
         const D: usize = 2;
         type C = PoseidonGoldilocksConfig;
         type F = <C as GenericConfig<D>>::F;
         type FF = <C as GenericConfig<D>>::FE;
-=======
-        type F = GoldilocksField;
-        type FF = QuarticExtension<GoldilocksField>;
-        const D: usize = 4;
->>>>>>> 68e3befc
 
         let num_bits = 40;
         let num_chunks = 5;
