//! Performs a single exponentiation.

use std::time::Instant;

use plonky2::field::crandall_field::CrandallField;
use plonky2::field::field::Field;

type F = CrandallField;

const EXPONENT: usize = 1000000000;

fn main() {
    let base = F::rand();
    let mut state = F::ONE;

    let start = Instant::now();
    for _ in 0..EXPONENT {
        state *= base;
    }
    let duration = start.elapsed();

<<<<<<< HEAD
    println!("result {:?}", x);
    println!("took {:?}", duration);
    println!(
        "avg {:?}ns",
        duration.as_secs_f64() * 1e9 / (num_muls as f64)
    );
=======
    println!("Result: {:?}", state);
    println!("Average field mul: {:?}ns",
             duration.as_secs_f64() * 1e9 / EXPONENT as f64);
>>>>>>> 70f4f2aa
}<|MERGE_RESOLUTION|>--- conflicted
+++ resolved
@@ -19,16 +19,7 @@
     }
     let duration = start.elapsed();
 
-<<<<<<< HEAD
-    println!("result {:?}", x);
-    println!("took {:?}", duration);
-    println!(
-        "avg {:?}ns",
-        duration.as_secs_f64() * 1e9 / (num_muls as f64)
-    );
-=======
     println!("Result: {:?}", state);
     println!("Average field mul: {:?}ns",
              duration.as_secs_f64() * 1e9 / EXPONENT as f64);
->>>>>>> 70f4f2aa
 }